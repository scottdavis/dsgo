--- conflicted
+++ resolved
@@ -290,17 +290,13 @@
     
     Keep your XML well-formed with proper closing tags for every opening tag.
     Every task MUST have an id, type, and processor attribute.`
-	
+
 	parser := &agents.XMLTaskParser{
 		RequiredFields: []string{"id", "type", "processor"},
 	}
 
 	planner := agents.NewDependencyPlanCreator(5) // Max 5 tasks per phase
 
-<<<<<<< HEAD
-	// Create orchestrator configuration (separate from DSPYConfig)
-	orchConfig := agents.OrchestrationConfig{
-=======
 	// Define streaming handler
 	streamHandler := func(chunk core.StreamChunk) error {
 		logger := logging.GetLogger()
@@ -320,9 +316,8 @@
 		return nil
 	}
 
-	// Create orchestrator configuration
-	config := agents.OrchestrationConfig{
->>>>>>> 5ad06767
+	// Create orchestrator configuration (separate from DSPYConfig)
+	orchConfig := agents.OrchestrationConfig{
 		MaxConcurrent:  3,
 		DefaultTimeout: 30 * time.Second,
 		RetryConfig: &agents.RetryConfig{
@@ -345,18 +340,12 @@
 				"Task priorities and resource requirements",
 			},
 		},
-<<<<<<< HEAD
-		Options: core.WithGenerateOptions(
-			core.WithTemperature(0.2), // Lower temperature for more precise XML generation
-			core.WithMaxTokens(8192),
-=======
 		Options: core.WithOptions(
 			core.WithGenerateOptions(
-				core.WithTemperature(0.3),
+				core.WithTemperature(0.2), // Lower temperature for more precise XML generation
 				core.WithMaxTokens(8192),
 			),
 			core.WithStreamHandler(streamHandler),
->>>>>>> 5ad06767
 		),
 	}
 
@@ -380,12 +369,12 @@
 			for taskID, taskErr := range result.FailedTasks {
 				logger.Error(ctx, "Task %s failed: %v", taskID, taskErr)
 			}
-			
+
 			// Log successful tasks with details
 			for taskID, taskResult := range result.CompletedTasks {
 				logger.Info(ctx, "Task %s completed successfully with result: %v", taskID, taskResult)
 			}
-			
+
 			// Handle results
 			logger.Info(ctx, "Orchestration completed with %d successful tasks and %d failures",
 				len(result.CompletedTasks), len(result.FailedTasks))
@@ -394,7 +383,7 @@
 		}
 		return
 	}
-	
+
 	// Only try to access results if there was no error
 	// Log successful tasks with details
 	for taskID, taskResult := range result.CompletedTasks {
@@ -444,14 +433,14 @@
 	fmt.Println("=== Example 1: Using OpenRouterConfig ===")
 	// Create a model ID string with the openrouter prefix
 	modelID := core.ModelID("openrouter:deepseek/deepseek-r1:free")
-	
+
 	// Create the LLM directly using the model ID
 	llm, err := llms.NewLLM(apiKey, modelID)
 	if err != nil {
 		fmt.Printf("Error creating LLM: %v\n", err)
 		os.Exit(1)
 	}
-	
+
 	// Create DSPYConfig with the LLM
 	dspyConfig := core.NewDSPYConfig().WithDefaultLLM(llm)
 
@@ -478,7 +467,7 @@
     First explain your reasoning, then provide your selection.
     You must classify the ticket into exactly one of these categories: "billing", "technical", "account", or "product".
     Do not use any other classification values.`)
-	
+
 	// Create a specialized predict module that formats the response correctly
 	predictModule := modules.NewPredict(signature, dspyConfig)
 
@@ -747,8 +736,8 @@
 func (p *ExampleProcessor) handleAnalysisTask(task agents.Task, taskContext map[string]interface{}) (interface{}, error) {
 	// Simulate analysis work
 	result := map[string]interface{}{
-		"status":      "completed",
-		"analysis":    "Sample analysis of quarterly data",
+		"status":       "completed",
+		"analysis":     "Sample analysis of quarterly data",
 		"top_products": []string{"Product A", "Product B", "Product C"},
 		"trends": map[string]string{
 			"north": "increasing",
@@ -773,7 +762,7 @@
 func (p *ExampleProcessor) handleFormattingTask(task agents.Task, taskContext map[string]interface{}) (interface{}, error) {
 	// Check for dependencies in the task context
 	var analysisResult map[string]interface{}
-	
+
 	// Look for analysis results from other tasks
 	for taskID, result := range taskContext {
 		if strings.Contains(taskID, "analysis") {
@@ -783,12 +772,12 @@
 			}
 		}
 	}
-	
+
 	// Generate report based on analysis or with placeholder data if not found
 	report := ""
 	if analysisResult != nil {
 		report = "# Quarterly Sales Report\n\n"
-		
+
 		// Add top products if available
 		if products, ok := analysisResult["top_products"].([]string); ok && len(products) > 0 {
 			report += "## Top Performing Products\n"
@@ -797,7 +786,7 @@
 			}
 			report += "\n"
 		}
-		
+
 		// Add trends if available
 		if trends, ok := analysisResult["trends"].(map[string]string); ok && len(trends) > 0 {
 			report += "## Regional Trends\n"
@@ -815,7 +804,7 @@
 		report += "- Gather more data\n"
 		report += "- Schedule follow-up meeting\n"
 	}
-	
+
 	// Return formatted report
 	return map[string]interface{}{
 		"status": "completed",
