--- conflicted
+++ resolved
@@ -128,9 +128,6 @@
 	return p.Demos
 }
 
-<<<<<<< HEAD
-// formatPrompt creates a prompt from the signature, demonstrations, and inputs.
-=======
 func (p *Predict) processWithStreaming(ctx context.Context, inputs map[string]interface{},
 	handler core.StreamHandler, opts *core.ModuleOptions) (map[string]interface{}, error) {
 	logger := logging.GetLogger()
@@ -152,7 +149,7 @@
 	prompt := formatPrompt(signature, p.Demos, inputs)
 
 	// Use StreamGenerate instead of Generate
-	stream, err := p.LLM.StreamGenerate(ctx, prompt, opts.GenerateOptions...)
+	stream, err := p.Config.DefaultLLM.StreamGenerate(ctx, prompt, opts.GenerateOptions...)
 	if err != nil {
 		span.WithError(err)
 		return nil, errors.WithFields(
@@ -160,7 +157,7 @@
 			errors.Fields{
 				"module": "Predict",
 				"prompt": prompt,
-				"model":  p.LLM,
+				"model":  p.Config.DefaultLLM,
 			})
 	}
 
@@ -228,7 +225,6 @@
 	return formattedOutputs, nil
 }
 
->>>>>>> 5ad06767
 func formatPrompt(signature core.Signature, demos []core.Example, inputs map[string]any) string {
 	var sb strings.Builder
 
